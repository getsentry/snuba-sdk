--- conflicted
+++ resolved
@@ -1,10 +1,6 @@
 from dataclasses import dataclass
 from enum import Enum
-<<<<<<< HEAD
-from typing import Sequence, Union
-=======
-from typing import Optional, Union
->>>>>>> 33845b42
+from typing import Optional, Sequence, Union
 
 from snuba_sdk.expressions import (
     Column,
@@ -62,11 +58,6 @@
         ) and not is_scalar(self.rhs):
             raise InvalidExpression(
                 f"invalid condition: RHS of a condition must be a Column, CurriedFunction, Function or Scalar not {type(self.rhs)}"
-<<<<<<< HEAD
-            )
-        if not isinstance(self.op, Op):
-            raise InvalidExpression(
-                "invalid condition: operator of a condition must be an Op"
             )
 
 
@@ -99,7 +90,4 @@
             if not isinstance(con, (Condition, BooleanCondition)):
                 raise InvalidExpression(
                     f"invalid boolean: {con} is not a valid condition"
-                )
-=======
-            )
->>>>>>> 33845b42
+                )