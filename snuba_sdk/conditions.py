--- conflicted
+++ resolved
@@ -2,7 +2,7 @@
 
 from dataclasses import dataclass, field
 from enum import Enum
-from typing import List, Mapping, Optional, Sequence, Union
+from typing import Mapping, Optional, Sequence, Union
 
 from snuba_sdk.column import Column
 from snuba_sdk.expressions import (
@@ -139,26 +139,14 @@
 @dataclass(frozen=True)
 class Or(BooleanCondition):
     op: BooleanOp = field(init=False, default=BooleanOp.OR)
-<<<<<<< HEAD
-    conditions: Sequence[Union[BooleanCondition, Condition]] = field(
-        default_factory=list
-    )
-=======
     conditions: ConditionGroup = field(default_factory=list)
 
 
 ConditionGroup = Sequence[Union[BooleanCondition, Condition]]
->>>>>>> 614d942c
 
 
-def get_first_level_and_conditions(
-    conditions: Sequence[Union[BooleanCondition, Condition]]
-) -> Sequence[Union[BooleanCondition, Condition]]:
-<<<<<<< HEAD
-    flattened: list[Union[BooleanCondition, Condition]] = []
-=======
-    flattened: List[Union[BooleanCondition, Condition]] = []
->>>>>>> 614d942c
+def get_first_level_and_conditions(conditions: ConditionGroup) -> ConditionGroup:
+    flattened: ConditionGroup = []
     for cond in conditions:
         if isinstance(cond, And):
             top_level = get_first_level_and_conditions(cond.conditions)
