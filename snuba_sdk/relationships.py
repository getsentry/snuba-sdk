from __future__ import annotations

from dataclasses import dataclass
from typing import Any, MutableMapping, Sequence, Tuple

from snuba_sdk.entity import Entity
from snuba_sdk.expressions import Expression, InvalidExpressionError


@dataclass(frozen=True)
class Relationship(Expression):
    """
    A representation of a relationship between two Entities. The relationship
    name should be defined in the data model of the LHS and entity in Snuba.
    Both Entities must have a valid alias, which will be used to qualify the
    columns in the SnQL query.

    :param lhs: The Entity that owns the relationship.
    :type name: Entity
    :param name: The name of the relationship on the LHS Entity.
    :type name: str
    :param rhs: The Entity connected to the LHS using the relationship.
    :type name: Entity

    :raises InvalidExpressionError: If the incorrect types are used or if either
        of the Entities does not have an alias.

    """

    lhs: Entity
    name: str
    rhs: Entity

    def validate(self) -> None:
        def valid_entity(e: Any) -> None:
            if not isinstance(e, Entity):
                raise InvalidExpressionError(f"'{e}' must be an Entity")
            elif e.alias is None:
                raise InvalidExpressionError(f"{e} must have a valid alias")

        valid_entity(self.lhs)
        valid_entity(self.rhs)

        if not isinstance(self.name, str) or not self.name:
            raise InvalidExpressionError(
                f"'{self.name}' is not a valid relationship name"
            )


@dataclass(frozen=True)
class Join(Expression):
    """
    A collection of relationships that is used in the MATCH section of
    the SnQL query. Must contain at least one Relationship, and will make
    sure that Entity aliases are not used by different Entities.

    :param relationships: The relationships in the join.
    :type name: Sequence[Relationship]

    :raises InvalidExpressionError: If two different Entities are using
        the same alias, this will be raised.

    """

    relationships: Sequence[Relationship]

    def get_alias_mappings(self) -> set[Tuple[str, str]]:
        aliases = set()
        for rel in self.relationships:
            if rel.lhs.alias is not None:
                aliases.add((rel.lhs.alias, rel.lhs.name))
            if rel.rhs.alias is not None:
                aliases.add((rel.rhs.alias, rel.rhs.name))

        return aliases

<<<<<<< HEAD
    def get_entities(self) -> set[Entity]:
=======
    def get_entities(self) -> Set[Entity]:
>>>>>>> 614d942c
        entities = set()
        for rel in self.relationships:
            entities.add(rel.lhs)
            entities.add(rel.rhs)
        return entities

    def validate(self) -> None:
        if not isinstance(self.relationships, (list, tuple)) or not self.relationships:
            raise InvalidExpressionError("Join must have at least one Relationship")
        elif not all(isinstance(x, Relationship) for x in self.relationships):
            raise InvalidExpressionError("Join expects a list of Relationship objects")

        seen: MutableMapping[str, str] = {}
        for alias, entity in self.get_alias_mappings():
            if alias in seen and seen[alias] != entity:
                entities = sorted([entity, seen[alias]])
                raise InvalidExpressionError(
                    f"alias '{alias}' is duplicated for entities {', '.join(entities)}"
                )
            seen[alias] = entity<|MERGE_RESOLUTION|>--- conflicted
+++ resolved
@@ -1,7 +1,7 @@
 from __future__ import annotations
 
 from dataclasses import dataclass
-from typing import Any, MutableMapping, Sequence, Tuple
+from typing import Any, MutableMapping, Sequence
 
 from snuba_sdk.entity import Entity
 from snuba_sdk.expressions import Expression, InvalidExpressionError
@@ -64,7 +64,7 @@
 
     relationships: Sequence[Relationship]
 
-    def get_alias_mappings(self) -> set[Tuple[str, str]]:
+    def get_alias_mappings(self) -> set[tuple[str, str]]:
         aliases = set()
         for rel in self.relationships:
             if rel.lhs.alias is not None:
@@ -74,11 +74,7 @@
 
         return aliases
 
-<<<<<<< HEAD
     def get_entities(self) -> set[Entity]:
-=======
-    def get_entities(self) -> Set[Entity]:
->>>>>>> 614d942c
         entities = set()
         for rel in self.relationships:
             entities.add(rel.lhs)
