--- conflicted
+++ resolved
@@ -380,21 +380,10 @@
     def _visit_array_join(self, array_join: Optional[Column]) -> set[Expression]:
         return self.expression_finder.visit(array_join) if array_join else set()
 
-<<<<<<< HEAD
-    def _visit_where(
-        self, where: Optional[Sequence[Union[BooleanCondition, Condition]]]
-    ) -> set[Expression]:
+    def _visit_where(self, where: Optional[ConditionGroup]) -> set[Expression]:
         return self.__aggregate(where)
 
-    def _visit_having(
-        self, having: Optional[Sequence[Union[BooleanCondition, Condition]]]
-    ) -> set[Expression]:
-=======
-    def _visit_where(self, where: Optional[ConditionGroup]) -> Set[Expression]:
-        return self.__aggregate(where)
-
-    def _visit_having(self, having: Optional[ConditionGroup]) -> Set[Expression]:
->>>>>>> 614d942c
+    def _visit_having(self, having: Optional[ConditionGroup]) -> set[Expression]:
         return self.__aggregate(having)
 
     def _visit_orderby(self, orderby: Optional[Sequence[OrderBy]]) -> set[Expression]:
