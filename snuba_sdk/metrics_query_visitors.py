--- conflicted
+++ resolved
@@ -12,11 +12,8 @@
 from snuba_sdk.expressions import Limit, Offset
 from snuba_sdk.formula import Formula
 from snuba_sdk.metrics_visitors import (
-<<<<<<< HEAD
     AGGREGATE_ALIAS,
-=======
     FormulaSnQLVisitor,
->>>>>>> caf27ed7
     RollupSnQLPrinter,
     ScopeSnQLPrinter,
     TimeseriesMQLPrinter,
