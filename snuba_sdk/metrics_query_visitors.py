from __future__ import annotations

from abc import ABC, abstractmethod
from datetime import datetime
from typing import Generic, Mapping, TypeVar

# Import the module due to sphinx autodoc problems
# https://github.com/agronholm/sphinx-autodoc-typehints#dealing-with-circular-imports
from snuba_sdk import metrics_query as main
from snuba_sdk.column import Column
<<<<<<< HEAD
from snuba_sdk.conditions import BooleanCondition, Condition, ConditionGroup, Op
=======
from snuba_sdk.conditions import Condition, Op
>>>>>>> 5b397af1
from snuba_sdk.formula import Formula
from snuba_sdk.expressions import Limit, Offset, list_type
from snuba_sdk.metrics_visitors import (
    RollupSnQLPrinter,
    ScopeSnQLPrinter,
    TimeseriesSnQLPrinter,
)
from snuba_sdk.timeseries import MetricsScope, Rollup, Timeseries
from snuba_sdk.visitors import Translation


class InvalidMetricsQueryError(Exception):
    pass


QVisited = TypeVar("QVisited")


class MetricsQueryVisitor(ABC, Generic[QVisited]):
    def visit(self, query: main.MetricsQuery) -> QVisited:
        fields = query.get_fields()
        returns = {}
        for field in fields:
            returns[field] = getattr(self, f"_visit_{field}")(getattr(query, field))

        return self._combine(query, returns)

    @abstractmethod
    def _combine(
        self,
        query: main.MetricsQuery,
        returns: Mapping[str, QVisited | Mapping[str, QVisited]],
    ) -> QVisited:
        raise NotImplementedError

    @abstractmethod
    def _visit_query(self, query: Timeseries | None) -> Mapping[str, QVisited]:
        raise NotImplementedError

    @abstractmethod
    def _visit_start(self, start: datetime | None) -> QVisited:
        raise NotImplementedError

    @abstractmethod
    def _visit_end(self, end: datetime | None) -> QVisited:
        raise NotImplementedError

    @abstractmethod
    def _visit_rollup(self, rollup: Rollup | None) -> Mapping[str, QVisited]:
        raise NotImplementedError

    @abstractmethod
    def _visit_scope(self, scope: MetricsScope | None) -> QVisited:
        raise NotImplementedError

    @abstractmethod
    def _visit_limit(self, limit: Limit | None) -> QVisited:
        raise NotImplementedError

    def _visit_offset(self, offset: Offset | None) -> QVisited:
        raise NotImplementedError


class SnQLPrinter(MetricsQueryVisitor[str]):
    def __init__(self, pretty: bool = False) -> None:
        self.pretty = pretty
        self.expression_visitor = Translation()
        self.timeseries_visitor = TimeseriesSnQLPrinter(self.expression_visitor)
        self.rollup_visitor = RollupSnQLPrinter(self.expression_visitor)
        self.scope_visitor = ScopeSnQLPrinter(self.expression_visitor)
        self.separator = "\n" if self.pretty else " "
        self.match_clause = "MATCH ({entity})"
        self.select_clause = "SELECT {select_columns}"
        self.groupby_clause = "BY {groupby_columns}"
        self.where_clause = "WHERE {where_clauses}"
        self.orderby_clause = "ORDER BY {orderby_columns}"
        self.limit_clause = "LIMIT {limit}"
        self.offset_clause = "OFFSET {offset}"

    def _combine(
        self, query: main.MetricsQuery, returns: Mapping[str, str | Mapping[str, str]]
    ) -> str:
        timeseries_data = returns["query"]
        assert isinstance(timeseries_data, dict)

        entity = timeseries_data["entity"]

        select_columns = []
        select_columns.append(timeseries_data["aggregate"])

        rollup_data = returns["rollup"]
        assert isinstance(rollup_data, dict)

        groupby_columns = []
        orderby_columns = []
        where_clauses = []

        # Rollup information is a little complicated
        # If an interval is specified, then we need to use the interval
        # function to properly group by and order the query.
        # If totals is specified, then the order by will come from the
        # rollup itself and we don't use interval data.
        if rollup_data["interval"]:
            groupby_columns.append(rollup_data["interval"])
        if rollup_data["orderby"]:
            orderby_columns.append(rollup_data["orderby"])
        where_clauses.append(rollup_data["filter"])

        if timeseries_data["groupby"]:
            groupby_columns.append(timeseries_data["groupby"])

        where_clauses.append(timeseries_data["metric_filter"])
        if timeseries_data["filters"]:
            where_clauses.append(timeseries_data["filters"])

        where_clauses.append(returns["scope"])
        where_clauses.append(returns["start"])
        where_clauses.append(returns["end"])

        groupby_clause = (
            self.groupby_clause.format(groupby_columns=", ".join(groupby_columns))
            if groupby_columns
            else ""
        )
        orderby_clause = (
            self.orderby_clause.format(orderby_columns=", ".join(orderby_columns))
            if orderby_columns
            else ""
        )

        limit_clause = ""
        if returns["limit"]:
            limit_clause = self.limit_clause.format(limit=returns["limit"])

        offset_clause = ""
        if returns["offset"]:
            offset_clause = self.offset_clause.format(offset=returns["offset"])

        totals_clause = ""
        if rollup_data["with_totals"]:
            totals_clause = rollup_data["with_totals"]

        clauses = [
            self.match_clause.format(entity=entity),
            self.select_clause.format(select_columns=", ".join(select_columns)),
            groupby_clause,
            self.where_clause.format(where_clauses=" AND ".join(where_clauses)),
            orderby_clause,
            limit_clause,
            offset_clause,
            totals_clause,
        ]

        return self.separator.join(filter(lambda x: x != "", clauses)).strip()

    def _visit_query(self, query: Timeseries | Formula | None) -> Mapping[str, str]:
        if query is None:
            raise InvalidMetricsQueryError("MetricQuery.query must not be None")
        if isinstance(query, Formula):
            raise InvalidMetricsQueryError(
                "Serializing a Formula in MetricQuery.query is unsupported"
            )
        return self.timeseries_visitor.visit(query)

    def _visit_start(self, start: datetime | None) -> str:
        if start is None:
            raise InvalidMetricsQueryError("MetricQuery.start must not be None")

        condition = Condition(Column("timestamp"), Op.GTE, start)
        return self.expression_visitor.visit(condition)

    def _visit_end(self, end: datetime | None) -> str:
        if end is None:
            raise InvalidMetricsQueryError("MetricQuery.end must not be None")

        condition = Condition(Column("timestamp"), Op.LT, end)
        return self.expression_visitor.visit(condition)

    def _visit_rollup(self, rollup: Rollup | None) -> Mapping[str, str]:
        if rollup is None:
            raise InvalidMetricsQueryError("MetricQuery.rollup must not be None")

        return self.rollup_visitor.visit(rollup)

    def _visit_scope(self, scope: MetricsScope | None) -> str:
        if scope is None:
            raise InvalidMetricsQueryError("MetricQuery.scope must not be None")

        return self.scope_visitor.visit(scope)

    def _visit_limit(self, limit: Limit | None) -> str:
        if limit is not None:
            return self.expression_visitor.visit(limit)
        return ""

    def _visit_offset(self, offset: Offset | None) -> str:
        if offset is not None:
            return self.expression_visitor.visit(offset)
        return ""


class Validator(MetricsQueryVisitor[None]):
    def _combine(
        self, query: main.MetricsQuery, returns: Mapping[str, None | Mapping[str, None]]
    ) -> None:
        pass

    def _visit_query(self, query: Timeseries | Formula | None) -> Mapping[str, None]:
        if query is None:
            raise InvalidMetricsQueryError("query is required for a metrics query")
        elif not isinstance(query, (Timeseries, Formula)):
            raise InvalidMetricsQueryError("query must be a Timeseries or Formula")
        query.validate()
        return {}  # Necessary for typing

    def _visit_start(self, start: datetime | None) -> None:
        if start is None:
            raise InvalidMetricsQueryError("start is required for a metrics query")
        elif not isinstance(start, datetime):
            raise InvalidMetricsQueryError("start must be a datetime")

    def _visit_end(self, end: datetime | None) -> None:
        if end is None:
            raise InvalidMetricsQueryError("end is required for a metrics query")
        elif not isinstance(end, datetime):
            raise InvalidMetricsQueryError("end must be a datetime")

    def _visit_rollup(self, rollup: Rollup | None) -> Mapping[str, None]:
        if rollup is None:
            raise InvalidMetricsQueryError("rollup is required for a metrics query")
        elif not isinstance(rollup, Rollup):
            raise InvalidMetricsQueryError("rollup must be a Rollup object")

        # Since the granularity is inferred by the API, it can be initially None, but must be present when
        # the query is ultimately serialized and sent to Snuba.
        if rollup.granularity is None:
            raise InvalidMetricsQueryError("granularity must be set on the rollup")

        rollup.validate()
        return {}

    def _visit_scope(self, scope: MetricsScope | None) -> None:
        if scope is None:
            raise InvalidMetricsQueryError("scope is required for a metrics query")
        elif not isinstance(scope, MetricsScope):
            raise InvalidMetricsQueryError("scope must be a MetricsScope object")
        scope.validate()

    def _visit_limit(self, limit: Limit | None) -> None:
        if limit is None:
            return
        elif not isinstance(limit, Limit):
            raise InvalidMetricsQueryError("limit must be a Limit object")

        limit.validate()

    def _visit_offset(self, offset: Offset | None) -> None:
        if offset is None:
            return
        elif not isinstance(offset, Offset):
            raise InvalidMetricsQueryError("offset must be a Offset object")

        offset.validate()<|MERGE_RESOLUTION|>--- conflicted
+++ resolved
@@ -8,13 +8,9 @@
 # https://github.com/agronholm/sphinx-autodoc-typehints#dealing-with-circular-imports
 from snuba_sdk import metrics_query as main
 from snuba_sdk.column import Column
-<<<<<<< HEAD
-from snuba_sdk.conditions import BooleanCondition, Condition, ConditionGroup, Op
-=======
 from snuba_sdk.conditions import Condition, Op
->>>>>>> 5b397af1
+from snuba_sdk.expressions import Limit, Offset
 from snuba_sdk.formula import Formula
-from snuba_sdk.expressions import Limit, Offset, list_type
 from snuba_sdk.metrics_visitors import (
     RollupSnQLPrinter,
     ScopeSnQLPrinter,
